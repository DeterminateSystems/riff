--- conflicted
+++ resolved
@@ -32,72 +32,40 @@
   Build:
     runs-on: ubuntu-latest
     steps:
-<<<<<<< HEAD
       - uses: actions/checkout@v3
       - uses: cachix/install-nix-action@v17
         with:
           extra_nix_config: |
             access-tokens = github.com=${{ secrets.GITHUB_TOKEN }}
       # Runs clippy as part of the preBuild.
-      - name: Build fsm
-        run: nix build .#packages.x86_64-linux.fsm -L
-      - name: Build fsmStatic
-        run: nix build .#packages.x86_64-linux.fsmStatic -L
-      - name: Create artifact for fsmStatic
+      - name: Build riff
+        run: nix build .#packages.x86_64-linux.riff -L
+      - name: Build riffStatic
+        run: nix build .#packages.x86_64-linux.riffStatic -L
+      - name: Create artifact for riffStatic
         uses: actions/upload-artifact@v3
         with:
-          name: fsm-x86_64-linux
+          name: riff-x86_64-linux
           path: |
-            result/bin/fsm
-=======
-    - uses: actions/checkout@v3
-    - uses: cachix/install-nix-action@v17
-      with:
-        extra_nix_config: |
-          access-tokens = github.com=${{ secrets.GITHUB_TOKEN }}
-    # Runs clippy as part of the preBuild.
-    - name: Build riff
-      run: nix build .#packages.x86_64-linux.riff -L
-    - name: Build riffStatic
-      run: nix build .#packages.x86_64-linux.riffStatic -L
-    - name: Create artifact for riffStatic
-      uses: actions/upload-artifact@v3
-      with:
-        name: riff-x86_64-linux
-        path: |
-          result/bin/riff
->>>>>>> f40a59c0
+            result/bin/riff
 
   RiffShell:
     needs: Build
     runs-on: ubuntu-latest
     steps:
-<<<<<<< HEAD
       - uses: actions/checkout@v3
-      - name: Download prebuilt fsm
+      - name: Download prebuilt riff
         uses: actions/download-artifact@v3
         with:
-          name: fsm-x86_64-linux
-      - name: Run `fsm --help`
+          name: riff-x86_64-linux
+      - name: Run `riff --help`
         run: |
-          chmod +x fsm
-          ./fsm --help
-=======
-    - uses: actions/checkout@v3
-    - name: Download prebuilt riff
-      uses: actions/download-artifact@v3
-      with:
-        name: riff-x86_64-linux
-    - name: Run `riff --help`
-      run: |
-        chmod +x riff
-        ./riff --help
->>>>>>> f40a59c0
+          chmod +x riff
+          ./riff --help
 
   Spelling:
     runs-on: ubuntu-latest
     steps:
-<<<<<<< HEAD
       - uses: actions/checkout@v3
       - uses: cachix/install-nix-action@v17
         with:
@@ -105,16 +73,6 @@
             access-tokens = github.com=${{ secrets.GITHUB_TOKEN }}
       - name: Check Spelling
         run: nix develop --command ci-check-spelling
-=======
-    - uses: actions/checkout@v3
-    - uses: cachix/install-nix-action@v17
-      with:
-        extra_nix_config: |
-          access-tokens = github.com=${{ secrets.GITHUB_TOKEN }}
-    - uses: codespell-project/codespell-problem-matcher@v1
-    - name: Check Spelling
-      run: nix develop --command spellcheck
->>>>>>> f40a59c0
 
   NixFormatting:
     runs-on: ubuntu-latest
