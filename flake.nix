--- conflicted
+++ resolved
@@ -69,14 +69,10 @@
           buildInputs = with pkgs; [
             toolchain
             openssl
-            codespell
             nixpkgs-fmt
             findutils # for xargs
-<<<<<<< HEAD
+            rust-analyzer
             spellcheck
-=======
-            rust-analyzer
->>>>>>> c6c79715
           ] ++ lib.optionals (pkgs.stdenv.isDarwin) (with pkgs; [ libiconv darwin.apple_sdk.frameworks.Security ]);
         });
 
