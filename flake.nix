{
  description = "fsm";

  inputs = {
    nixpkgs.url = "github:nixos/nixpkgs/nixos-22.05";

    fenix = {
      url = "github:nix-community/fenix";
      inputs.nixpkgs.follows = "nixpkgs";
    };

    naersk = {
      url = "github:nix-community/naersk";
      inputs.nixpkgs.follows = "nixpkgs";
    };
  };

  outputs =
    { self
    , nixpkgs
    , fenix
    , naersk
    , ...
    } @ inputs:
    let
      nameValuePair = name: value: { inherit name value; };
      genAttrs = names: f: builtins.listToAttrs (map (n: nameValuePair n (f n)) names);
      allSystems = [ "x86_64-linux" "aarch64-linux" "x86_64-darwin" "aarch64-darwin" ];

      forAllSystems = f: genAttrs allSystems (system: f rec {
        inherit system;
        pkgs = import nixpkgs { inherit system; };
        lib = pkgs.lib;
      });

      fenixToolchain = system: with fenix.packages.${system};
        combine ([
          stable.clippy
          stable.rustc
          stable.cargo
          stable.rustfmt
          stable.rust-src
        ] ++ nixpkgs.lib.optionals (system == "x86_64-linux") [
          targets.x86_64-unknown-linux-musl.stable.rust-std
        ] ++ nixpkgs.lib.optionals (system == "aarch64-linux") [
          targets.aarch64-unknown-linux-musl.stable.rust-std
        ]);
    in
    {
      devShell = forAllSystems ({ system, pkgs, ... }:
        let
          toolchain = fenixToolchain system;

          ci = import ./ci.nix { inherit pkgs; };
        in
        pkgs.mkShell {
          name = "fsm-shell";

          RUST_SRC_PATH = "${toolchain}/lib/rustlib/src/rust/library";

          nativeBuildInputs = with pkgs; [
            pkg-config
          ];
          buildInputs = with pkgs; [
            toolchain
            git
            codespell
            openssl
            nixpkgs-fmt
            findutils # for xargs
<<<<<<< HEAD
          ]
          ++ ci
          ++ lib.optionals (pkgs.stdenv.isDarwin) (with pkgs; [ libiconv darwin.apple_sdk.frameworks.Security ]);
=======
            rust-analyzer
          ] ++ lib.optionals (pkgs.stdenv.isDarwin) (with pkgs; [ libiconv darwin.apple_sdk.frameworks.Security ]);
>>>>>>> e76d8f7b
        });

      packages = forAllSystems
        ({ system, pkgs, lib, ... }:
          let
            naerskLib = pkgs.callPackage naersk {
              cargo = fenixToolchain system;
              rustc = fenixToolchain system;
            };

            sharedAttrs = {
              pname = "fsm";
              version = "unreleased";
              src = self;

              nativeBuildInputs = with pkgs; [
                pkg-config
              ];
              buildInputs = with pkgs; [

                openssl
              ] ++ lib.optionals (pkgs.stdenv.isDarwin) (with pkgs.darwin.apple_sdk.frameworks; [
                SystemConfiguration
              ]);

              doCheck = true;

              override = { preBuild ? "", ... }: {
                preBuild = preBuild + ''
                  logRun "cargo clippy --all-targets --all-features -- -D warnings"
                '';
              };
            };
          in
          {
            fsm = naerskLib.buildPackage
              (sharedAttrs // { });
          } // lib.optionalAttrs (system == "x86_64-linux") {
            fsmStatic = naerskLib.buildPackage
              (sharedAttrs // {
                CARGO_BUILD_TARGET = "x86_64-unknown-linux-musl";
                OPENSSL_LIB_DIR = "${pkgs.pkgsStatic.openssl.out}/lib";
                OPENSSL_INCLUDE_DIR = "${pkgs.pkgsStatic.openssl.dev}";
              });
          } // lib.optionalAttrs (system == "aarch64-linux") {
            fsmStatic = naerskLib.buildPackage
              (sharedAttrs // {
                CARGO_BUILD_TARGET = "aarch64-unknown-linux-musl";
                OPENSSL_LIB_DIR = "${pkgs.pkgsStatic.openssl.out}/lib";
                OPENSSL_INCLUDE_DIR = "${pkgs.pkgsStatic.openssl.dev}";
              });
          });

      defaultPackage = forAllSystems ({ system, ... }: self.packages.${system}.fsm);
    };
}<|MERGE_RESOLUTION|>--- conflicted
+++ resolved
@@ -68,14 +68,10 @@
             openssl
             nixpkgs-fmt
             findutils # for xargs
-<<<<<<< HEAD
+            rust-analyzer
           ]
           ++ ci
           ++ lib.optionals (pkgs.stdenv.isDarwin) (with pkgs; [ libiconv darwin.apple_sdk.frameworks.Security ]);
-=======
-            rust-analyzer
-          ] ++ lib.optionals (pkgs.stdenv.isDarwin) (with pkgs; [ libiconv darwin.apple_sdk.frameworks.Security ]);
->>>>>>> e76d8f7b
         });
 
       packages = forAllSystems
