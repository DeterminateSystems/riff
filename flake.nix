{
  description = "riff";

  inputs = {
    nixpkgs.url = "github:nixos/nixpkgs/nixos-22.05";

    fenix = {
      url = "github:nix-community/fenix";
      inputs.nixpkgs.follows = "nixpkgs";
    };

    naersk = {
      url = "github:nix-community/naersk";
      inputs.nixpkgs.follows = "nixpkgs";
    };
  };

  outputs =
    { self
    , nixpkgs
    , fenix
    , naersk
    , ...
    } @ inputs:
    let
      nameValuePair = name: value: { inherit name value; };
      genAttrs = names: f: builtins.listToAttrs (map (n: nameValuePair n (f n)) names);
      allSystems = [ "x86_64-linux" "aarch64-linux" "x86_64-darwin" "aarch64-darwin" ];

      forAllSystems = f: genAttrs allSystems (system: f rec {
        inherit system;
        pkgs = import nixpkgs { inherit system; };
        lib = pkgs.lib;
      });

      fenixToolchain = system: with fenix.packages.${system};
        combine ([
          stable.clippy
          stable.rustc
          stable.cargo
          stable.rustfmt
          stable.rust-src
        ] ++ nixpkgs.lib.optionals (system == "x86_64-linux") [
          targets.x86_64-unknown-linux-musl.stable.rust-std
        ] ++ nixpkgs.lib.optionals (system == "aarch64-linux") [
          targets.aarch64-unknown-linux-musl.stable.rust-std
        ]);
    in
    {
      devShell = forAllSystems ({ system, pkgs, ... }:
        let
          toolchain = fenixToolchain system;
<<<<<<< HEAD
          ci = import ./nix/ci.nix { inherit pkgs; };
          eclint = import ./nix/eclint.nix { inherit pkgs; };
=======

          spellcheck = pkgs.writeScriptBin "spellcheck" ''
            ${pkgs.codespell}/bin/codespell \
              --ignore-words-list crate,pullrequest,pullrequests,ser \
              --skip target \
              .
          '';
>>>>>>> f40a59c0
        in
        pkgs.mkShell {
          name = "riff-shell";

          RUST_SRC_PATH = "${toolchain}/lib/rustlib/src/rust/library";

          nativeBuildInputs = with pkgs; [
            pkg-config
          ];
          buildInputs = with pkgs; [
            toolchain
            openssl
<<<<<<< HEAD
            rust-analyzer

            # CI dependencies
            jq
            codespell
            findutils # for xargs
            git
            nixpkgs-fmt
            eclint
          ]
          ++ ci
          ++ lib.optionals (pkgs.stdenv.isDarwin) (with pkgs; [ libiconv darwin.apple_sdk.frameworks.Security ]);
=======
            nixpkgs-fmt
            findutils # for xargs
            rust-analyzer
            spellcheck
          ] ++ lib.optionals (pkgs.stdenv.isDarwin) (with pkgs; [ libiconv darwin.apple_sdk.frameworks.Security ]);
>>>>>>> f40a59c0
        });

      packages = forAllSystems
        ({ system, pkgs, lib, ... }:
          let
            naerskLib = pkgs.callPackage naersk {
              cargo = fenixToolchain system;
              rustc = fenixToolchain system;
            };

            sharedAttrs = {
              pname = "riff";
              version = "unreleased";
              src = self;

              nativeBuildInputs = with pkgs; [
                pkg-config
              ];
              buildInputs = with pkgs; [

                openssl
              ] ++ lib.optionals (pkgs.stdenv.isDarwin) (with pkgs.darwin.apple_sdk.frameworks; [
                SystemConfiguration
              ]);

              doCheck = true;

              override = { preBuild ? "", ... }: {
                preBuild = preBuild + ''
                  logRun "cargo clippy --all-targets --all-features -- -D warnings"
                '';
              };
            };
          in
          {
            riff = naerskLib.buildPackage
              (sharedAttrs // { });
          } // lib.optionalAttrs (system == "x86_64-linux") {
            riffStatic = naerskLib.buildPackage
              (sharedAttrs // {
                CARGO_BUILD_TARGET = "x86_64-unknown-linux-musl";
                OPENSSL_LIB_DIR = "${pkgs.pkgsStatic.openssl.out}/lib";
                OPENSSL_INCLUDE_DIR = "${pkgs.pkgsStatic.openssl.dev}";
              });
          } // lib.optionalAttrs (system == "aarch64-linux") {
            riffStatic = naerskLib.buildPackage
              (sharedAttrs // {
                CARGO_BUILD_TARGET = "aarch64-unknown-linux-musl";
                OPENSSL_LIB_DIR = "${pkgs.pkgsStatic.openssl.out}/lib";
                OPENSSL_INCLUDE_DIR = "${pkgs.pkgsStatic.openssl.dev}";
              });
          });

      defaultPackage = forAllSystems ({ system, ... }: self.packages.${system}.riff);
    };
}<|MERGE_RESOLUTION|>--- conflicted
+++ resolved
@@ -50,10 +50,8 @@
       devShell = forAllSystems ({ system, pkgs, ... }:
         let
           toolchain = fenixToolchain system;
-<<<<<<< HEAD
           ci = import ./nix/ci.nix { inherit pkgs; };
           eclint = import ./nix/eclint.nix { inherit pkgs; };
-=======
 
           spellcheck = pkgs.writeScriptBin "spellcheck" ''
             ${pkgs.codespell}/bin/codespell \
@@ -61,7 +59,6 @@
               --skip target \
               .
           '';
->>>>>>> f40a59c0
         in
         pkgs.mkShell {
           name = "riff-shell";
@@ -74,7 +71,6 @@
           buildInputs = with pkgs; [
             toolchain
             openssl
-<<<<<<< HEAD
             rust-analyzer
 
             # CI dependencies
@@ -87,13 +83,6 @@
           ]
           ++ ci
           ++ lib.optionals (pkgs.stdenv.isDarwin) (with pkgs; [ libiconv darwin.apple_sdk.frameworks.Security ]);
-=======
-            nixpkgs-fmt
-            findutils # for xargs
-            rust-analyzer
-            spellcheck
-          ] ++ lib.optionals (pkgs.stdenv.isDarwin) (with pkgs; [ libiconv darwin.apple_sdk.frameworks.Security ]);
->>>>>>> f40a59c0
         });
 
       packages = forAllSystems
