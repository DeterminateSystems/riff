--- conflicted
+++ resolved
@@ -13,12 +13,8 @@
 once_cell = "1"
 tempfile = "3.3"
 thiserror = "1.0.32"
-<<<<<<< HEAD
 tokio = { version = "1.20.1", features = ["macros", "rt-multi-thread", "process", "fs"] }
-=======
-tokio = { version = "1.20.1", features = ["macros", "rt-multi-thread"] }
 toml_edit = "0.14"
->>>>>>> 3dd06ded
 tracing = "0.1.36"
 tracing-error = "0.2.0"
 tracing-subscriber = { version = "0.3.15", features = ["env-filter"] }
