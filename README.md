--- conflicted
+++ resolved
@@ -233,7 +233,6 @@
 Because Riff uses Nix, all of the dependencies that it installs are stored in
 your local [Nix store], by default under `/nix/store`.
 
-<<<<<<< HEAD
 ## Video demo
 
 You can see a video demo of Riff in action here (click on the image for a
@@ -249,7 +248,7 @@
 external dependencies. But running `riff run cargo build` succeeds because Riff
 is able to infer which external dependencies are missing and provide them in the
 background using Nix.
-=======
+
 ## Direnv Integration
 
 You can add Riff support to Direnv on a project specific or global basis.
@@ -283,7 +282,6 @@
 ```bash
 echo "use riff" > .envrc
 ```
->>>>>>> d804da0e
 
 ## Privacy policy
 
