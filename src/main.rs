mod cargo_metadata;
mod cmds;
mod dependency_registry;
mod dev_env;
<<<<<<< HEAD
mod telemetry;
=======
mod spinner;
>>>>>>> 96688ae8

use std::error::Error;

use atty::Stream;
use clap::Parser;
use eyre::WrapErr;
use telemetry::Telemetry;
use tracing_error::ErrorLayer;
use tracing_subscriber::{layer::SubscriberExt, util::SubscriberInitExt, EnvFilter};

use cmds::Commands;

const FSM_XDG_PREFIX: &str = "fsm";

#[derive(Debug, Parser)]
#[clap(name = "fsm")]
#[clap(about = "Automatically set up build environments using Nix", long_about = None)]
struct Cli {
    #[clap(subcommand)]
    command: Commands,
}

#[tokio::main]
async fn main() -> color_eyre::Result<()> {
    color_eyre::config::HookBuilder::default().install()?;

    let filter_layer = match EnvFilter::try_from_default_env() {
        Ok(layer) => layer,
        Err(e) => {
            // Catch a parse error and report it, ignore a missing env.
            if let Some(source) = e.source() {
                match source.downcast_ref::<std::env::VarError>() {
                    Some(std::env::VarError::NotPresent) => (),
                    _ => return Err(e).wrap_err_with(|| "parsing RUST_LOG directives"),
                }
            }
            EnvFilter::try_new(&format!("{}={}", env!("CARGO_PKG_NAME"), "info"))?
        }
    };

    // Initialize tracing with tracing-error, and eyre
    let fmt_layer = tracing_subscriber::fmt::Layer::new()
        .with_ansi(atty::is(Stream::Stderr))
        .with_writer(std::io::stderr)
        .pretty();

    tracing_subscriber::registry()
        .with(filter_layer)
        .with(fmt_layer)
        .with(ErrorLayer::default())
        .try_init()?;

    main_impl().await?;

    Ok(())
}

async fn main_impl() -> color_eyre::Result<()> {
    let maybe_args = Cli::try_parse();

    let args = match maybe_args {
        Ok(args) => args,
        Err(e) => {
            Telemetry::new().await.send().await?;
            e.exit() // Dead!
        }
    };
    match args.command {
        Commands::Shell(mut shell) => {
            let code = shell.cmd().await?;
            if let Some(code) = code {
                std::process::exit(code);
            }
        }
    };

    Ok(())
}<|MERGE_RESOLUTION|>--- conflicted
+++ resolved
@@ -2,11 +2,8 @@
 mod cmds;
 mod dependency_registry;
 mod dev_env;
-<<<<<<< HEAD
+mod spinner;
 mod telemetry;
-=======
-mod spinner;
->>>>>>> 96688ae8
 
 use std::error::Error;
 
