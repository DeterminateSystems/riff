--- conflicted
+++ resolved
@@ -65,6 +65,23 @@
                 std::process::exit(code);
             }
         }
+        Commands::Run(run) => {
+            let code = run.cmd().await?;
+            if let Some(code) = code {
+                if code == 127 {
+                    writeln!(
+                        std::io::stderr(),
+                        "The command you attempted to run was not found.
+Try running it in a shell; for example:
+\t{fsm_run_example}\n",
+                        fsm_run_example =
+                            format!("fsm run -- sh -c '{}'", run.command.join(" ")).cyan(),
+                    )?;
+                }
+
+                std::process::exit(code);
+            }
+        }
     };
     Ok(())
 }
@@ -97,49 +114,5 @@
         .with(ErrorLayer::default())
         .try_init()?;
 
-<<<<<<< HEAD
-=======
-    main_impl().await?;
-
-    Ok(())
-}
-
-async fn main_impl() -> color_eyre::Result<()> {
-    let maybe_args = Cli::try_parse();
-
-    let args = match maybe_args {
-        Ok(args) => args,
-        Err(e) => {
-            Telemetry::new().await.send().await.ok();
-            e.exit() // Dead!
-        }
-    };
-    match args.command {
-        Commands::Shell(shell) => {
-            let code = shell.cmd().await?;
-            if let Some(code) = code {
-                std::process::exit(code);
-            }
-        }
-        Commands::Run(run) => {
-            let code = run.cmd().await?;
-            if let Some(code) = code {
-                if code == 127 {
-                    writeln!(
-                        std::io::stderr(),
-                        "The command you attempted to run was not found.
-Try running it in a shell; for example:
-\t{fsm_run_example}\n",
-                        fsm_run_example =
-                            format!("fsm run -- sh -c '{}'", run.command.join(" ")).cyan(),
-                    )?;
-                }
-
-                std::process::exit(code);
-            }
-        }
-    };
-
->>>>>>> 8dc310c0
     Ok(())
 }