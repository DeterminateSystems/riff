--- conflicted
+++ resolved
@@ -66,38 +66,11 @@
         }
     };
     match args.command {
-<<<<<<< HEAD
-        Commands::Shell(shell) => {
-            let code = shell.cmd().await?;
-            if let Some(code) = code {
-                std::process::exit(code);
-            }
-        }
-        Commands::PrintDevEnv(print_dev_env) => {
-            let code = print_dev_env.cmd().await?;
-            if let Some(code) = code {
-                std::process::exit(code);
-            }
-        }
-        Commands::Run(run) => {
-            let code = run.cmd().await?;
-            if let Some(code) = code {
-                if code == 127 {
-                    writeln!(
-                        std::io::stderr(),
-                        "The command you attempted to run was not found.
-Try running it in a shell; for example:
-\t{fsm_run_example}\n",
-                        fsm_run_example =
-                            format!("fsm run -- sh -c '{}'", run.command.join(" ")).cyan(),
-                    )?;
-                }
-=======
+        Commands::PrintDevEnv(print_dev_env) => Ok(exit_status_to_exit_code(print_dev_env.cmd().await?)),
         Commands::Shell(shell) => Ok(exit_status_to_exit_code(shell.cmd().await?)),
         Commands::Run(run) => Ok(exit_status_to_exit_code(run.cmd().await?)),
     }
 }
->>>>>>> 148a07e0
 
 fn exit_status_to_exit_code(status: Option<i32>) -> ExitCode {
     status
